--- conflicted
+++ resolved
@@ -85,13 +85,8 @@
 	$builder->setBadge($badge)
 		->setDeviceToken($deviceToken);
 
-<<<<<<< HEAD
-	// Queue the message for sending and set the retry limit to 10 times
-	$messageEnvelopes[] = $notificato->queue($builder->build(), 10);
-=======
 	// Queue the message for sending
-	$messageEnvelopes[] = $notificato->queue($message);
->>>>>>> acab6966
+	$messageEnvelopes[] = $notificato->queue($builder->build());
 }
 
 // Now all messages are queued, lets send them at once
